[
  {
    "section": "Code spans",
    "markdown": "`someone@example.com`",
    "html": "<p><code>someone@example.com</code></p>",
    "example": 1
  },
  {
    "section": "Table cells",
    "markdown": "|1|\n|-|\n|1|",
    "html": "<table><thead><tr><th>1</th></tr></thead><tbody><tr><td>1</td></tr></tbody></table>",
    "example": 2
  },
  {
    "section": "Table cells",
    "markdown": "|1|\n|-|\n|\\||",
    "html": "<table><thead><tr><th>1</th></tr></thead><tbody><tr><td>|</td></tr></tbody></table>",
    "example": 3
  },
  {
    "section": "Table cells",
    "markdown": "|1|\n|-|\n|1\\\\1|",
    "html": "<table><thead><tr><th>1</th></tr></thead><tbody><tr><td>1\\1</td></tr></tbody></table>",
    "example": 4
  },
  {
    "section": "Table cells",
    "markdown": "|1|\n|-|\n|\\\\\\\\||",
    "html": "<table><thead><tr><th>1</th></tr></thead><tbody><tr><td>\\\\</td></tr></tbody></table>",
    "example": 5
  },
  {
    "section": "Table cells",
    "markdown": "|1|\n|-|\n|\\\\\\\\\\||",
    "html": "<table><thead><tr><th>1</th></tr></thead><tbody><tr><td>\\\\|</td></tr></tbody></table>",
    "example": 6
  },
  {
    "section": "Table cells",
    "markdown": "|1|2|\n|-|-|\n||2|",
    "html": "<table><thead><tr><th>1</th><th>2</th></tr></thead><tbody><tr><td></td><td>2</td></tr></tbody></table>",
    "example": 7
  },
  {
    "section": "Table cells",
    "markdown": "|1|2|\n|-|-|\n|1\\|\\\\|2\\|\\\\|",
    "html": "<table><thead><tr><th>1</th><th>2</th></tr></thead><tbody><tr><td>1|\\</td><td>2|\\</td></tr></tbody></table>",
    "example": 8
  },
  {
    "section": "Table cells",
    "markdown": "|1|2|\n|-|-|\n| |2|",
    "html": "<table><thead><tr><th>1</th><th>2</th></tr></thead><tbody><tr><td></td><td>2</td></tr></tbody></table>",
    "example": 9
  },
  {
    "section": "Links",
    "markdown": "Link: [constructor][].\n\n[constructor]: https://example.org/",
    "html": "<p>Link: <a href=\"https://example.org/\">constructor</a>.</p>",
    "example": 10
  },
  {
    "section": "Autolinks",
    "markdown": "(See https://www.example.com/fhqwhgads.)",
    "html": "<p>(See <a href=\"https://www.example.com/fhqwhgads\">https://www.example.com/fhqwhgads</a>.)</p>",
    "example": 11
  },
  {
    "section": "Autolinks",
    "markdown": "((http://foo.com))",
    "html": "<p>((<a href=\"http://foo.com\">http://foo.com</a>))</p>",
    "example": 12
  },
  {
    "section": "Autolinks",
    "markdown": "((http://foo.com.))",
    "html": "<p>((<a href=\"http://foo.com\">http://foo.com</a>.))</p>",
    "example": 13
  },
  {
    "section": "Code spans",
    "markdown": "``*test`*",
    "html": "<p>``<em>test`</em></p>",
    "example": 14
  },
  {
    "section": "Autolinks",
    "markdown": "HTTP://FOO.COM",
    "html": "<p><a href=\"HTTP://FOO.COM\">HTTP://FOO.COM</a></p>",
    "example": 17
  },
  {
    "section": "Autolinks",
    "markdown": "hTtP://fOo.CoM",
    "html": "<p><a href=\"hTtP://fOo.CoM\">hTtP://fOo.CoM</a></p>",
    "example": 18
  },
  {
    "section": "Autolinks",
    "markdown": "~~hello@email.com~~",
    "html": "<p><del><a href=\"mailto:hello@email.com\">hello@email.com</a></del></p>",
    "example": 1307
  },
  {
    "section": "Autolinks",
    "markdown": "**me@example.com**",
    "html": "<p><strong><a href=\"mailto:me@example.com\">me@example.com</a></strong></p>",
    "example": 1327
  },
  {
    "section": "Autolinks",
    "markdown": "__test@test.com__",
    "html": "<p><strong><a href=\"mailto:test@test.com\">test@test.com</a></strong></p>",
    "example": 1347
  },
  {
    "section": "Emphasis extra tests",
    "markdown": "_test_. _test_: _test_! _test_? _test_-",
    "html": "<p><em>test</em>. <em>test</em>: <em>test</em>! <em>test</em>? <em>test</em>-</p>",
    "example": 15
  },
  {
<<<<<<< HEAD
    "section": "Table cells",
    "markdown": "1|2\n-|-\n1\\|\\\\|2\\|\\\\",
    "html": "<table><thead><tr><th>1</th><th>2</th></tr></thead><tbody><tr><td>1|\\</td><td>2|\\</td></tr></tbody></table>",
    "example": 19
  },
  {
    "section": "Table cells",
    "markdown": "1|2\n-|-\n |2",
    "html": "<table><thead><tr><th>1</th><th>2</th></tr></thead><tbody><tr><td></td><td>2</td></tr></tbody></table>",
    "example": 20
  },
  {
    "section": "Table cells",
    "markdown": "1|2\n-|-\n1|2\\|\n\n1|2\n-|-\n1|2\\|",
    "html": "<table><thead><tr><th>1</th><th>2</th></tr></thead><tbody><tr><td>1</td><td>2|</td></tr></tbody></table>\n\n<table><thead><tr><th>1</th><th>2</th></tr></thead><tbody><tr><td>1</td><td>2|</td></tr></tbody></table>",
    "example": 21
  },
  {
    "section": "Table cells",
    "markdown": "|1|2|\n|-|-|\n|1|2\\||\n\n|1|2|\n|-|-|\n|1|2\\||",
    "html": "<table><thead><tr><th>1</th><th>2</th></tr></thead><tbody><tr><td>1</td><td>2|</td></tr></tbody></table>\n\n<table><thead><tr><th>1</th><th>2</th></tr></thead><tbody><tr><td>1</td><td>2|</td></tr></tbody></table>",
    "example": 22
=======
    "section": "Links",
    "markdown": "[One](https://example.com/1) ([Two](https://example.com/2)) [Three](https://example.com/3)",
    "html": "<p><a href=\"https://example.com/1\">One</a> (<a href=\"https://example.com/2\">Two</a>) <a href=\"https://example.com/3\">Three</a></p>",
    "example": 16
>>>>>>> 5ed5271e
  }
]<|MERGE_RESOLUTION|>--- conflicted
+++ resolved
@@ -120,7 +120,6 @@
     "example": 15
   },
   {
-<<<<<<< HEAD
     "section": "Table cells",
     "markdown": "1|2\n-|-\n1\\|\\\\|2\\|\\\\",
     "html": "<table><thead><tr><th>1</th><th>2</th></tr></thead><tbody><tr><td>1|\\</td><td>2|\\</td></tr></tbody></table>",
@@ -143,11 +142,11 @@
     "markdown": "|1|2|\n|-|-|\n|1|2\\||\n\n|1|2|\n|-|-|\n|1|2\\||",
     "html": "<table><thead><tr><th>1</th><th>2</th></tr></thead><tbody><tr><td>1</td><td>2|</td></tr></tbody></table>\n\n<table><thead><tr><th>1</th><th>2</th></tr></thead><tbody><tr><td>1</td><td>2|</td></tr></tbody></table>",
     "example": 22
-=======
+  },
+  {
     "section": "Links",
     "markdown": "[One](https://example.com/1) ([Two](https://example.com/2)) [Three](https://example.com/3)",
     "html": "<p><a href=\"https://example.com/1\">One</a> (<a href=\"https://example.com/2\">Two</a>) <a href=\"https://example.com/3\">Three</a></p>",
     "example": 16
->>>>>>> 5ed5271e
   }
 ]