--- conflicted
+++ resolved
@@ -17,15 +17,9 @@
   hr: /^( *[-*_]){3,} *(?:\n+|$)/,
   heading: /^ *(#{1,6}) *([^\n]+?) *#* *(?:\n+|$)/,
   nptable: noop,
-<<<<<<< HEAD
-  lheading: /^([^\n]+)\n *(=|-){2,} *(?:\n+|$)/,
-  blockquote: /^( *>[^\n]+(\n[^\n]+)*\n*)+/,
-  list: /^( *)(bull) [\s\S]+?(?:hr|\n{2,}(?! )(?!\1bull )\n*|\s*$)/,
-=======
   lheading: /^([^\n]+)\n *(=|-){3,} *\n*/,
   blockquote: /^( *>[^\n]+(\n(?!def)[^\n]+)*\n*)+/,
   list: /^( *)(bull) [\s\S]+?(?:hr|def|\n{2,}(?! )(?!\1bull )\n*|\s*$)/,
->>>>>>> 48c6a43f
   html: /^ *(?:comment|closed|closing) *(?:\n{2,}|\s*$)/,
   def: /^ *\[([^\]]+)\]: *<?([^\s>]+)>?(?: +["(]([^\n]+)[")])? *(?:\n+|$)/,
   table: noop,
