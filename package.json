{
  "name": "marked",
  "description": "A markdown parser built for speed",
  "author": "Christopher Jeffrey",
  "version": "0.5.0",
  "main": "./lib/marked.js",
  "bin": "./bin/marked",
  "man": "./man/marked.1",
  "repository": "git://github.com/markedjs/marked.git",
  "homepage": "https://marked.js.org",
  "bugs": {
    "url": "http://github.com/markedjs/marked/issues"
  },
  "license": "MIT",
  "keywords": [
    "markdown",
    "markup",
    "html"
  ],
  "tags": [
    "markdown",
    "markup",
    "html"
  ],
  "devDependencies": {
<<<<<<< HEAD
    "markdown": "0.x",
    "markdown-it": "8.x",
    "commonmark": "0.x",
=======
    "eslint": "^4.15.0",
    "eslint-config-standard": "^11.0.0-beta.0",
    "eslint-plugin-import": "^2.8.0",
    "eslint-plugin-node": "^5.2.1",
    "eslint-plugin-promise": "^3.6.0",
    "eslint-plugin-standard": "^3.0.1",
    "eslint-plugin-vuln-regex-detector": "^1.0.4",
>>>>>>> 99564dc2
    "front-matter": "^2.3.0",
    "glob-to-regexp": "0.3.0",
    "html-differ": "^1.3.4",
    "jasmine": "^3.1.0",
    "jasmine2-custom-message": "^0.9.0",
    "markdown": "*",
    "markdown-it": "*",
    "showdown": "*",
    "uglify-js": "^3.3.10"
  },
  "scripts": {
    "test": "jasmine --config=jasmine.json",
    "test:unit": "npm test -- test/unit/**/*-spec.js",
    "test:specs": "npm test -- test/specs/**/*-spec.js",
    "test:cm": "npm test -- test/specs/commonmark/**/*-spec.js",
    "test:gfm": "npm test -- test/specs/gfm/**/*-spec.js",
    "test:marked": "npm test -- test/specs/marked/**/*-spec.js",
    "test:old": "node test",
    "test:lint": "eslint bin/marked .",
    "test:redos": "eslint --plugin vuln-regex-detector --rule '\"vuln-regex-detector/no-vuln-regex\": 2' lib/marked.js",
    "bench": "node test --bench",
    "lint": "eslint --fix bin/marked .",
    "build": "uglifyjs lib/marked.js -cm  --comments /Copyright/ -o marked.min.js",
    "preversion": "npm run build && (git diff --quiet || git commit -am 'minify')"
  },
  "engines": {
    "node": ">=0.10.0"
  }
}<|MERGE_RESOLUTION|>--- conflicted
+++ resolved
@@ -23,11 +23,7 @@
     "html"
   ],
   "devDependencies": {
-<<<<<<< HEAD
-    "markdown": "0.x",
-    "markdown-it": "8.x",
     "commonmark": "0.x",
-=======
     "eslint": "^4.15.0",
     "eslint-config-standard": "^11.0.0-beta.0",
     "eslint-plugin-import": "^2.8.0",
@@ -35,15 +31,13 @@
     "eslint-plugin-promise": "^3.6.0",
     "eslint-plugin-standard": "^3.0.1",
     "eslint-plugin-vuln-regex-detector": "^1.0.4",
->>>>>>> 99564dc2
     "front-matter": "^2.3.0",
     "glob-to-regexp": "0.3.0",
     "html-differ": "^1.3.4",
     "jasmine": "^3.1.0",
     "jasmine2-custom-message": "^0.9.0",
-    "markdown": "*",
-    "markdown-it": "*",
-    "showdown": "*",
+    "markdown": "0.x",
+    "markdown-it": "8.x",
     "uglify-js": "^3.3.10"
   },
   "scripts": {
